﻿using Azure.Identity;
using ShellCopilot.Abstraction;
using System.Text.Json;
using System.Diagnostics;
using System.Linq;
using System;

namespace ShellCopilot.Azure.PowerShell;

public sealed class AzPSAgent : ILLMAgent
{
    public string Name => "az-ps";
    public string Description => "This AI assistant can help provide Azure PowerShell scripts or commands for managing Azure resources and end-to-end scenarios that involve multiple Azure resources.";
    public List<string> SampleQueries => [
        "Create a VM with a public IP address",
        "How to create a web app?",
        "Backup an Azure SQL database to a storage container"
    ];
    public Dictionary<string, string> LegalLinks { private set; get; } = null;
    public string SettingFile { private set; get; } = null;

    private const string SettingFileName = "az-ps.agent.json";

    private string _configRoot;
    private RenderingStyle _renderingStyle;
    private AzPSChatService _chatService;
    private MetricHelper _metricHelper;
    private List<HistoryMessage> _historyMessage = [];
    private string _correlationID;

    public void Dispose()
    {
        _chatService.Dispose();
    }

    public void RefreshCorrelationID()
    {
        _correlationID = Guid.NewGuid().ToString();
    }

    public void Initialize(AgentConfig config)
    {
        _renderingStyle = config.RenderingStyle;
        _configRoot = config.ConfigurationRoot;
        SettingFile = Path.Combine(_configRoot, SettingFileName);

        string tenantId = null;
        string subscriptionId = null;
        if (config.Context is not null)
        {
<<<<<<< HEAD
            config.Context.TryGetValue("tenant", out tenantId);
            config.Context.TryGetValue("subscription", out subscriptionId);

            AgentInfo = new Dictionary<string, string>
            {
                ["Tenant"] = tenantId,
                ["Subscription"] = subscriptionId
            };
        }

        _metricHelper = new MetricHelper();
=======
            config.Context?.TryGetValue("tenant", out tenantId);
            config.Context.TryGetValue("subscription", out subscriptionId);
        }

        LegalLinks = new Dictionary<string, string>
        {
            ["Terms of use"] = "https://aka.ms/TermsOfUse",
            ["Privacy statement"] = "https://aka.ms/privacy",
        };

>>>>>>> 37ef25eb
        _chatService = new AzPSChatService(config.IsInteractive, tenantId);
    }

    public IEnumerable<CommandBase> GetCommands() => null;

    public bool CanAcceptFeedback(UserAction action) => true;

    public void OnUserAction(UserActionPayload actionPayload) 
    {
        // DisLike Action
        string DetailedMessage = null;
        if (actionPayload.Action == UserAction.Dislike)
        {
            DislikePayload dislikePayload = (DislikePayload)actionPayload;
            DetailedMessage = string.Format("{0} | {1}", dislikePayload.ShortFeedback, dislikePayload.LongFeedback);
            if (!dislikePayload.ShareConversation)
            {
                ClearHistory();
            }
        }
        // Like Action
        if (actionPayload.Action == UserAction.Like)
        {
            LikePayload likePayload = (LikePayload)actionPayload;
            if (!likePayload.ShareConversation)
            {
                ClearHistory();
            }
        }
        // Other Actions
        if (actionPayload.Action != UserAction.Like && actionPayload.Action != UserAction.Dislike)
        {
            ClearHistory();
        }

        // TODO: Extract into RecrodActionTelemetry : RecordTelemetry()
        _metricHelper.LogTelemetry(AzPSChatService.Endpoint,
                new AzTrace()
                {
                    Command = actionPayload.Action.ToString(),
                    CorrelationID = _correlationID,
                    EventType = "Feedback",
                    Handler = "Azure PowerShell",
                    DetailedMessage = DetailedMessage,
                    HistoryMessage = _historyMessage
                });
    }

    public void RecordQuestionTelemetry()
    {

    }

    public void ClearHistory()
    {
        _historyMessage.Clear();
    }

    public async Task<bool> Chat(string input, IShell shell)
    {
        // For each Chat input, refresh correlation ID
        RefreshCorrelationID();

        // Measure time spent
        var watch = Stopwatch.StartNew();
        var StartTime = DateTime.Now;

        IHost host = shell.Host;
        CancellationToken token = shell.CancellationToken;

        try
        {
            // The AzPS endpoint can return status information in the streaming manner, so we can
            // update the status message while waiting for the answer payload to come back.
            using ChunkReader chunkReader = await host.RunWithSpinnerAsync(
                status: "Thinking ...",
                func: async context => await _chatService.GetStreamingChatResponseAsync(context, input, token, _correlationID)
            ).ConfigureAwait(false);

            if (chunkReader is null)
            {
                // Operation was cancelled by user.
                return true;
            }

            using var streamingRender = host.NewStreamRender(token);

            try
            {
                while (true)
                {
                    ChunkData chunk = await chunkReader.ReadChunkAsync(token).ConfigureAwait(false);
                    if (chunk is null || chunk.Status.Equals("Finished Generate Answer", StringComparison.Ordinal))
                    {
                        break;
                    }

                    streamingRender.Refresh(chunk.Message);
                }
            }
            catch (OperationCanceledException)
            {
                // Operation was cancelled by user.
            }

            _chatService.AddResponseToHistory(streamingRender.AccumulatedContent);

            // Measure time spent
            watch.Stop();

            // TODO: extract into RecordQuestionTelemetry() : RecordTelemetry()
            var EndTime = DateTime.Now;
            var Duration = TimeSpan.FromTicks(watch.ElapsedTicks);

            // Append last Q&A history in HistoryMessage
            for (var index = _chatService._chatHistory.Count-1; index > _chatService._chatHistory.Count - 3; index--)
            {
                _historyMessage.Add(new HistoryMessage
                {
                    CorrelationID = _correlationID,
                    Role = _chatService._chatHistory[index].Role,
                    Content = _chatService._chatHistory[index].Content
                });
            }
            
            _metricHelper.LogTelemetry(AzPSChatService.Endpoint, 
                new AzTrace() {
                    CorrelationID = _correlationID,
                    Duration = Duration,
                    EndTime = EndTime,
                    EventType = "Question",
                    Handler = "Azure PowerShell",
                    StartTime = StartTime
                });
        }
        catch (RefreshTokenException ex)
        {
            Exception inner = ex.InnerException;
            if (inner is CredentialUnavailableException)
            {
                host.WriteErrorLine($"Access token not available. Query cannot be served.");
                host.WriteErrorLine($"The '{Name}' agent depends on the Azure PowerShell credential to acquire access token. Please run 'Connect-AzAccount' from a command-line shell to setup account.");
            }
            else
            {
                host.WriteErrorLine($"Failed to get the access token. {inner.Message}");
            }

            return false;
        }

        return true;
    }
}<|MERGE_RESOLUTION|>--- conflicted
+++ resolved
@@ -48,19 +48,6 @@
         string subscriptionId = null;
         if (config.Context is not null)
         {
-<<<<<<< HEAD
-            config.Context.TryGetValue("tenant", out tenantId);
-            config.Context.TryGetValue("subscription", out subscriptionId);
-
-            AgentInfo = new Dictionary<string, string>
-            {
-                ["Tenant"] = tenantId,
-                ["Subscription"] = subscriptionId
-            };
-        }
-
-        _metricHelper = new MetricHelper();
-=======
             config.Context?.TryGetValue("tenant", out tenantId);
             config.Context.TryGetValue("subscription", out subscriptionId);
         }
@@ -71,7 +58,7 @@
             ["Privacy statement"] = "https://aka.ms/privacy",
         };
 
->>>>>>> 37ef25eb
+        _metricHelper = new MetricHelper();
         _chatService = new AzPSChatService(config.IsInteractive, tenantId);
     }
 
