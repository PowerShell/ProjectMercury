using System.Net.Http.Headers;
using System.Text;
using System.Text.Json;
using Azure.Core;
using Azure.Identity;
using ShellCopilot.Abstraction;

namespace ShellCopilot.Azure.PowerShell;

internal class AzPSChatService : IDisposable
{
    public const string Endpoint = "https://azclitools-copilot.azure-api.net/azps/api/azure-powershell/copilot/streaming";

    private readonly bool _interactive;
    private readonly string[] _scopes;
    private readonly HttpClient _client;
    public readonly List<ChatMessage> _chatHistory;
    private readonly AzurePowerShellCredentialOptions _credOptions;

    private AccessToken? _accessToken;

    internal AzPSChatService(bool isInteractive, string tenant)
    {
        _interactive = isInteractive;
        _scopes = ["https://management.core.windows.net/"];
        _client = new HttpClient();
        _chatHistory = [];
        _credOptions = string.IsNullOrEmpty(tenant)
            ? null
            : new() { TenantId = tenant };

        _accessToken = null;
    }

    public void Dispose()
    {
        _client.Dispose();
    }

    internal void AddResponseToHistory(string response)
    {
        if (!string.IsNullOrEmpty(response))
        {
            while (_chatHistory.Count > Utils.HistoryCount - 1)
            {
                _chatHistory.RemoveAt(0);
            }
            _chatHistory.Add(new ChatMessage() { Role = "assistant", Content = response });
        }
    }

    private void RefreshToken(CancellationToken cancellationToken)
    {
        try
        {
            bool needRefresh = !_accessToken.HasValue;
            if (!needRefresh)
            {
                needRefresh = DateTimeOffset.UtcNow + TimeSpan.FromMinutes(2) > _accessToken.Value.ExpiresOn;
            }

            if (needRefresh)
            {
                _accessToken = new AzurePowerShellCredential(_credOptions)
                    .GetToken(new TokenRequestContext(_scopes), cancellationToken);
            }
        }
        catch (Exception e) when (e is not OperationCanceledException)
        {
            throw new RefreshTokenException("Failed to refresh the Azure PowerShell login token", e);
        }
    }

    private HttpRequestMessage PrepareForChat(string input, bool streaming, string? CorrelationID = null, Dictionary<string, string> AgentInfo = null)
    {
        List<ChatMessage> messages = _interactive ? _chatHistory : [];
        messages.Add(new ChatMessage() { Role = "user", Content = input });

        var requestData = new Query { Messages = messages, IsStreaming = streaming, AgentInfo = AgentInfo };
        var json = JsonSerializer.Serialize(requestData, Utils.JsonOptions);

        var content = new StringContent(json, Encoding.UTF8, "application/json");
        var request = new HttpRequestMessage(HttpMethod.Post, Endpoint) { Content = content };

        request.Headers.Authorization = new AuthenticationHeaderValue("Bearer", _accessToken.Value.Token);
        request.Headers.Add("CorrelationId", CorrelationID);

        return request;
    }

    internal async Task<ChunkReader> GetStreamingChatResponseAsync(IStatusContext context, string input, CancellationToken cancellationToken, string? CorrelationID = null, Dictionary<string, string> AgentInfo = null)
    {
        try
        {
            context?.Status("Refreshing Token ...");
            RefreshToken(cancellationToken);

<<<<<<< HEAD
            context?.Status("Thinking ...");
            HttpRequestMessage request = PrepareForChat(input, streaming: true, CorrelationID, AgentInfo);
            // Header add a correlation id 
=======
            context?.Status("Generating ...");
            HttpRequestMessage request = PrepareForChat(input, streaming: true);
>>>>>>> 3c657e11
            HttpResponseMessage response = await _client.SendAsync(
                request,
                HttpCompletionOption.ResponseHeadersRead,
                cancellationToken);
            response.EnsureSuccessStatusCode();

            Stream stream = await response.Content.ReadAsStreamAsync(cancellationToken);
            // get status from response? 
            StreamReader reader = new(stream);

            string line;
            while ((line = await reader.ReadLineAsync(cancellationToken)) is not null)
            {
                var chunk = JsonSerializer.Deserialize<ChunkData>(line, Utils.JsonOptions);
                if (chunk.Status.Equals("Starting Search Examples", StringComparison.Ordinal))
                {
                    context?.Status("Searching Examples ...");
                    continue;
                }

                if (chunk.Status.Equals("Starting Search Cmdlet Reference", StringComparison.Ordinal))
                {
                    context?.Status("Searching Cmdlet Reference ...");
                    continue;
                }

                if (chunk.Status.Equals("Starting Generate Answer", StringComparison.Ordinal))
                {
                    // Received the first chunk for the real answer.
                    // Wrap it along with the reader and return the wrapper.
                    return new ChunkReader(reader, chunk);
                }
            }
        }
        catch (OperationCanceledException)
        {
            // Operation was cancelled by user.
        }

        return null;
    }
}<|MERGE_RESOLUTION|>--- conflicted
+++ resolved
@@ -94,15 +94,9 @@
         {
             context?.Status("Refreshing Token ...");
             RefreshToken(cancellationToken);
-
-<<<<<<< HEAD
-            context?.Status("Thinking ...");
+            
+            context?.Status("Generating ...");
             HttpRequestMessage request = PrepareForChat(input, streaming: true, CorrelationID, AgentInfo);
-            // Header add a correlation id 
-=======
-            context?.Status("Generating ...");
-            HttpRequestMessage request = PrepareForChat(input, streaming: true);
->>>>>>> 3c657e11
             HttpResponseMessage response = await _client.SendAsync(
                 request,
                 HttpCompletionOption.ResponseHeadersRead,
