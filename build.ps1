--- conflicted
+++ resolved
@@ -39,24 +39,18 @@
 $app_dir = Join-Path $shell_dir "ShellCopilot.App"
 $pkg_dir = Join-Path $shell_dir "ShellCopilot.Abstraction"
 $open_ai_agent_dir = Join-Path $shell_dir "ShellCopilot.OpenAI.Agent"
-<<<<<<< HEAD
 $interpreter_agent_dir = Join-Path $shell_dir "ShellCopilot.Interpreter.Agent"
 $az_cli_agent_dir = Join-Path $shell_dir "ShellCopilot.AzCLI.Agent"
 $az_ps_agent_dir = Join-Path $shell_dir "ShellCopilot.AzPS.Agent"
-=======
 $az_agent_dir = Join-Path $shell_dir "ShellCopilot.Azure.Agent"
->>>>>>> 62448efb
 
 $pkg_out_dir = Join-Path $PSScriptRoot "out" "package"
 $app_out_dir = Join-Path $PSScriptRoot "out" $Configuration.ToLower()
 $open_ai_out_dir = Join-Path $app_out_dir "agents" "ShellCopilot.OpenAI.Agent"
-<<<<<<< HEAD
 $interpreter_out_dir = Join-Path $app_out_dir "agents" "ShellCopilot.Interpreter.Agent"
 $az_cli_out_dir = Join-Path $app_out_dir "agents" "ShellCopilot.AzCLI.Agent"
 $az_ps_out_dir = Join-Path $app_out_dir "agents" "ShellCopilot.AzPS.Agent"
-=======
 $az_out_dir = Join-Path $app_out_dir "agents" "ShellCopilot.Azure.Agent"
->>>>>>> 62448efb
 
 if ($Clean) {
     $out_path = Join-Path $PSScriptRoot "out"
@@ -88,7 +82,6 @@
     dotnet publish $open_ai_csproj -c $Configuration -o $open_ai_out_dir
 }
 
-<<<<<<< HEAD
 if ($LASTEXITCODE -eq 0) {
     ## Move the nuget package to the package folder.
     Write-Host "`n[Build the Interpreter agent ...]`n" -ForegroundColor Green
@@ -106,12 +99,12 @@
     Write-Host "`n[Build the AzPS agent ...]`n" -ForegroundColor Green
     $az_ps_csproj = GetProjectFile $az_ps_agent_dir
     dotnet publish $az_ps_csproj -c $Configuration -o $az_ps_out_dir
-=======
+}
+
 if ($LASTEXITCODE -eq 0 -and $AgentToInclude -contains 'az-agent') {
     Write-Host "`n[Build the Azure agents ...]`n" -ForegroundColor Green
     $az_csproj = GetProjectFile $az_agent_dir
     dotnet publish $az_csproj -c $Configuration -o $az_out_dir
->>>>>>> 62448efb
 }
 
 if ($LASTEXITCODE -eq 0) {
