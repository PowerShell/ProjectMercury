--- conflicted
+++ resolved
@@ -15,11 +15,7 @@
         internal const string ENDPOINT_ENV_VAR = "AZURE_OPENAI_ENDPOINT";
         internal const string SYSTEM_PROMPT_ENV_VAR = "AZURE_OPENAI_SYSTEM_PROMPT";
 
-<<<<<<< HEAD
         private const string API_ENV_VAR = "AZURE_OPENAI_API_KEY";
-=======
-        private const string API_SUB_VAR = "AZURE_OPENAI_API_KEY";
->>>>>>> cdfe1d5f
 
         private static readonly string[] SPINNER = new string[8] {"🌑", "🌒", "🌓", "🌔", "🌕", "🌖", "🌗", "🌘"};
         private static List<string> _promptHistory = new();
